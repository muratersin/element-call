/*
Copyright 2022 - 2023 New Vector Ltd

Licensed under the Apache License, Version 2.0 (the "License");
you may not use this file except in compliance with the License.
You may obtain a copy of the License at

http://www.apache.org/licenses/LICENSE-2.0

Unless required by applicable law or agreed to in writing, software
distributed under the License is distributed on an "AS IS" BASIS,
WITHOUT WARRANTIES OR CONDITIONS OF ANY KIND, either express or implied.
See the License for the specific language governing permissions and
limitations under the License.
*/

/* eslint-disable @typescript-eslint/ban-ts-comment */

<<<<<<< HEAD
import { MediaHandlerEvent } from "matrix-js-sdk/src/webrtc/mediaHandler";
=======
    http://www.apache.org/licenses/LICENSE-2.0

Unless required by applicable law or agreed to in writing, software
distributed under the License is distributed on an "AS IS" BASIS,
WITHOUT WARRANTIES OR CONDITIONS OF ANY KIND, either express or implied.
See the License for the specific language governing permissions and
limitations under the License.
*/

import { MatrixClient } from "matrix-js-sdk/src/client";
>>>>>>> 568c989f
import React, {
  useState,
  useEffect,
  useCallback,
  useMemo,
  useContext,
  createContext,
  ReactNode,
  useRef,
} from "react";

<<<<<<< HEAD
import { useClient } from "../ClientContext";
=======
import { getNamedDevices } from "../media-utils";
>>>>>>> 568c989f

export interface MediaHandlerContextInterface {
  audioInput: string | undefined;
  audioInputs: MediaDeviceInfo[];
  setAudioInput: (deviceId: string) => void;
  videoInput: string | undefined;
  videoInputs: MediaDeviceInfo[];
  setVideoInput: (deviceId: string) => void;
  audioOutput: string | undefined;
  audioOutputs: MediaDeviceInfo[];
  setAudioOutput: (deviceId: string) => void;
  /**
   * A hook which requests for devices to be named. This requires media
   * permissions.
   */
  useDeviceNames: () => void;
}

const MediaHandlerContext =
  createContext<MediaHandlerContextInterface>(undefined);

interface MediaPreferences {
  audioInput?: string;
  videoInput?: string;
  audioOutput?: string;
}
function getMediaPreferences(): MediaPreferences {
  const mediaPreferences = localStorage.getItem("matrix-media-preferences");

  if (mediaPreferences) {
    try {
      return JSON.parse(mediaPreferences);
    } catch (e) {
      return {};
    }
  } else {
    return {};
  }
}

function updateMediaPreferences(newPreferences: MediaPreferences): void {
  const oldPreferences = getMediaPreferences();

  localStorage.setItem(
    "matrix-media-preferences",
    JSON.stringify({
      ...oldPreferences,
      ...newPreferences,
    })
  );
}
interface Props {
  children: ReactNode;
}
export function MediaHandlerProvider({ children }: Props): JSX.Element {
  const { client } = useClient();
  const [
    {
      audioInput,
      videoInput,
      audioInputs,
      videoInputs,
      audioOutput,
      audioOutputs,
    },
    setState,
<<<<<<< HEAD
  ] = useState(() => {
    const mediaHandler = client?.getMediaHandler();

    if (mediaHandler) {
      const mediaPreferences = getMediaPreferences();
      mediaHandler?.restoreMediaSettings(
        mediaPreferences?.audioInput,
        mediaPreferences?.videoInput
      );
    }

    return {
      // @ts-ignore, ignore that audioInput is a private members of mediaHandler
      audioInput: mediaHandler?.audioInput,
      // @ts-ignore, ignore that videoInput is a private members of mediaHandler
      videoInput: mediaHandler?.videoInput,
      audioOutput: undefined,
      audioInputs: [],
      videoInputs: [],
      audioOutputs: [],
    };
  });

  useEffect(() => {
    if (!client) return;

    const mediaHandler = client.getMediaHandler();

    function updateDevices(): void {
      navigator.mediaDevices.enumerateDevices().then((devices) => {
        const mediaPreferences = getMediaPreferences();

        const audioInputs = devices.filter(
          (device) => device.kind === "audioinput"
        );
        const audioConnected = audioInputs.some(
          // @ts-ignore
          (device) => device.deviceId === mediaHandler.audioInput
        );
        // @ts-ignore
        let audioInput = mediaHandler.audioInput;

        if (!audioConnected && audioInputs.length > 0) {
          audioInput = audioInputs[0].deviceId;
        }

        const videoInputs = devices.filter(
          (device) => device.kind === "videoinput"
        );
        const videoConnected = videoInputs.some(
          // @ts-ignore
          (device) => device.deviceId === mediaHandler.videoInput
        );

        // @ts-ignore
        let videoInput = mediaHandler.videoInput;

        if (!videoConnected && videoInputs.length > 0) {
          videoInput = videoInputs[0].deviceId;
        }

        const audioOutputs = devices.filter(
          (device) => device.kind === "audiooutput"
        );
        let audioOutput = undefined;

        if (
          mediaPreferences &&
          audioOutputs.some(
            (device) => device.deviceId === mediaPreferences.audioOutput
          )
        ) {
          audioOutput = mediaPreferences.audioOutput;
        }

        if (
          // @ts-ignore
          (mediaHandler.videoInput && mediaHandler.videoInput !== videoInput) ||
          // @ts-ignore
          mediaHandler.audioInput !== audioInput
        ) {
          mediaHandler.setMediaInputs(audioInput, videoInput);
        }

        updateMediaPreferences({ audioInput, videoInput, audioOutput });

        setState({
          audioInput,
          videoInput,
          audioOutput,
          audioInputs,
          videoInputs,
          audioOutputs,
        });
      });
    }
    updateDevices();

    mediaHandler.on(MediaHandlerEvent.LocalStreamsChanged, updateDevices);
    navigator.mediaDevices.addEventListener("devicechange", updateDevices);
=======
  ] = useState(() => ({
    audioInput: undefined as string | undefined,
    videoInput: undefined as string | undefined,
    audioOutput: undefined as string | undefined,
    audioInputs: [] as MediaDeviceInfo[],
    videoInputs: [] as MediaDeviceInfo[],
    audioOutputs: [] as MediaDeviceInfo[],
  }));

  // A ref counting the number of components currently mounted that want
  // to know device names
  const numComponentsWantingNames = useRef(0);

  const updateDevices = useCallback(
    async (initial: boolean) => {
      // Only request device names if components actually want them, because it
      // could trigger an extra permission pop-up
      const devices = await (numComponentsWantingNames.current > 0
        ? getNamedDevices()
        : navigator.mediaDevices.enumerateDevices());
      const mediaPreferences = getMediaPreferences();

      const audioInputs = devices.filter((d) => d.kind === "audioinput");
      const videoInputs = devices.filter((d) => d.kind === "videoinput");
      const audioOutputs = devices.filter((d) => d.kind === "audiooutput");

      const audioInput = (
        mediaPreferences.audioInput === undefined
          ? audioInputs.at(0)
          : audioInputs.find(
              (d) => d.deviceId === mediaPreferences.audioInput
            ) ?? audioInputs.at(0)
      )?.deviceId;
      const videoInput = (
        mediaPreferences.videoInput === undefined
          ? videoInputs.at(0)
          : videoInputs.find(
              (d) => d.deviceId === mediaPreferences.videoInput
            ) ?? videoInputs.at(0)
      )?.deviceId;
      const audioOutput =
        mediaPreferences.audioOutput === undefined
          ? undefined
          : audioOutputs.find(
              (d) => d.deviceId === mediaPreferences.audioOutput
            )?.deviceId;

      updateMediaPreferences({ audioInput, videoInput, audioOutput });
      setState({
        audioInput,
        videoInput,
        audioOutput,
        audioInputs,
        videoInputs,
        audioOutputs,
      });

      if (
        initial ||
        audioInput !== mediaPreferences.audioInput ||
        videoInput !== mediaPreferences.videoInput
      ) {
        client.getMediaHandler().setMediaInputs(audioInput, videoInput);
      }
    },
    [client, setState]
  );

  const useDeviceNames = useCallback(() => {
    // This is a little weird from React's perspective as it looks like a
    // dynamic hook, but it works
    // eslint-disable-next-line react-hooks/rules-of-hooks
    useEffect(() => {
      numComponentsWantingNames.current++;
      if (numComponentsWantingNames.current === 1) updateDevices(false);
      return () => void numComponentsWantingNames.current--;
    }, []);
  }, [updateDevices]);

  useEffect(() => {
    updateDevices(true);
    const onDeviceChange = () => updateDevices(false);
    navigator.mediaDevices.addEventListener("devicechange", onDeviceChange);
>>>>>>> 568c989f

    return () => {
      navigator.mediaDevices.removeEventListener(
        "devicechange",
        onDeviceChange
      );
      client.getMediaHandler().stopAllStreams();
    };
  }, [client, updateDevices]);

  const setAudioInput: (deviceId: string) => void = useCallback(
    (deviceId: string) => {
      updateMediaPreferences({ audioInput: deviceId });
      setState((prevState) => ({ ...prevState, audioInput: deviceId }));
      client.getMediaHandler().setAudioInput(deviceId);
    },
    [client]
  );

  const setVideoInput: (deviceId: string) => void = useCallback(
    (deviceId) => {
      updateMediaPreferences({ videoInput: deviceId });
      setState((prevState) => ({ ...prevState, videoInput: deviceId }));
      client.getMediaHandler().setVideoInput(deviceId);
    },
    [client]
  );

  const setAudioOutput: (deviceId: string) => void = useCallback((deviceId) => {
    updateMediaPreferences({ audioOutput: deviceId });
    setState((prevState) => ({ ...prevState, audioOutput: deviceId }));
  }, []);

  const context: MediaHandlerContextInterface =
    useMemo<MediaHandlerContextInterface>(
      () => ({
        audioInput,
        audioInputs,
        setAudioInput,
        videoInput,
        videoInputs,
        setVideoInput,
        audioOutput,
        audioOutputs,
        setAudioOutput,
        useDeviceNames,
      }),
      [
        audioInput,
        audioInputs,
        setAudioInput,
        videoInput,
        videoInputs,
        setVideoInput,
        audioOutput,
        audioOutputs,
        setAudioOutput,
        useDeviceNames,
      ]
    );

  return (
    <MediaHandlerContext.Provider value={context}>
      {children}
    </MediaHandlerContext.Provider>
  );
}

export function useMediaHandler() {
  return useContext(MediaHandlerContext);
}<|MERGE_RESOLUTION|>--- conflicted
+++ resolved
@@ -14,22 +14,7 @@
 limitations under the License.
 */
 
-/* eslint-disable @typescript-eslint/ban-ts-comment */
-
-<<<<<<< HEAD
-import { MediaHandlerEvent } from "matrix-js-sdk/src/webrtc/mediaHandler";
-=======
-    http://www.apache.org/licenses/LICENSE-2.0
-
-Unless required by applicable law or agreed to in writing, software
-distributed under the License is distributed on an "AS IS" BASIS,
-WITHOUT WARRANTIES OR CONDITIONS OF ANY KIND, either express or implied.
-See the License for the specific language governing permissions and
-limitations under the License.
-*/
-
 import { MatrixClient } from "matrix-js-sdk/src/client";
->>>>>>> 568c989f
 import React, {
   useState,
   useEffect,
@@ -40,12 +25,9 @@
   ReactNode,
   useRef,
 } from "react";
-
-<<<<<<< HEAD
 import { useClient } from "../ClientContext";
-=======
+
 import { getNamedDevices } from "../media-utils";
->>>>>>> 568c989f
 
 export interface MediaHandlerContextInterface {
   audioInput: string | undefined;
@@ -72,6 +54,7 @@
   videoInput?: string;
   audioOutput?: string;
 }
+
 function getMediaPreferences(): MediaPreferences {
   const mediaPreferences = localStorage.getItem("matrix-media-preferences");
 
@@ -97,9 +80,11 @@
     })
   );
 }
+
 interface Props {
   children: ReactNode;
 }
+
 export function MediaHandlerProvider({ children }: Props): JSX.Element {
   const { client } = useClient();
   const [
@@ -112,108 +97,6 @@
       audioOutputs,
     },
     setState,
-<<<<<<< HEAD
-  ] = useState(() => {
-    const mediaHandler = client?.getMediaHandler();
-
-    if (mediaHandler) {
-      const mediaPreferences = getMediaPreferences();
-      mediaHandler?.restoreMediaSettings(
-        mediaPreferences?.audioInput,
-        mediaPreferences?.videoInput
-      );
-    }
-
-    return {
-      // @ts-ignore, ignore that audioInput is a private members of mediaHandler
-      audioInput: mediaHandler?.audioInput,
-      // @ts-ignore, ignore that videoInput is a private members of mediaHandler
-      videoInput: mediaHandler?.videoInput,
-      audioOutput: undefined,
-      audioInputs: [],
-      videoInputs: [],
-      audioOutputs: [],
-    };
-  });
-
-  useEffect(() => {
-    if (!client) return;
-
-    const mediaHandler = client.getMediaHandler();
-
-    function updateDevices(): void {
-      navigator.mediaDevices.enumerateDevices().then((devices) => {
-        const mediaPreferences = getMediaPreferences();
-
-        const audioInputs = devices.filter(
-          (device) => device.kind === "audioinput"
-        );
-        const audioConnected = audioInputs.some(
-          // @ts-ignore
-          (device) => device.deviceId === mediaHandler.audioInput
-        );
-        // @ts-ignore
-        let audioInput = mediaHandler.audioInput;
-
-        if (!audioConnected && audioInputs.length > 0) {
-          audioInput = audioInputs[0].deviceId;
-        }
-
-        const videoInputs = devices.filter(
-          (device) => device.kind === "videoinput"
-        );
-        const videoConnected = videoInputs.some(
-          // @ts-ignore
-          (device) => device.deviceId === mediaHandler.videoInput
-        );
-
-        // @ts-ignore
-        let videoInput = mediaHandler.videoInput;
-
-        if (!videoConnected && videoInputs.length > 0) {
-          videoInput = videoInputs[0].deviceId;
-        }
-
-        const audioOutputs = devices.filter(
-          (device) => device.kind === "audiooutput"
-        );
-        let audioOutput = undefined;
-
-        if (
-          mediaPreferences &&
-          audioOutputs.some(
-            (device) => device.deviceId === mediaPreferences.audioOutput
-          )
-        ) {
-          audioOutput = mediaPreferences.audioOutput;
-        }
-
-        if (
-          // @ts-ignore
-          (mediaHandler.videoInput && mediaHandler.videoInput !== videoInput) ||
-          // @ts-ignore
-          mediaHandler.audioInput !== audioInput
-        ) {
-          mediaHandler.setMediaInputs(audioInput, videoInput);
-        }
-
-        updateMediaPreferences({ audioInput, videoInput, audioOutput });
-
-        setState({
-          audioInput,
-          videoInput,
-          audioOutput,
-          audioInputs,
-          videoInputs,
-          audioOutputs,
-        });
-      });
-    }
-    updateDevices();
-
-    mediaHandler.on(MediaHandlerEvent.LocalStreamsChanged, updateDevices);
-    navigator.mediaDevices.addEventListener("devicechange", updateDevices);
-=======
   ] = useState(() => ({
     audioInput: undefined as string | undefined,
     videoInput: undefined as string | undefined,
@@ -228,7 +111,7 @@
   const numComponentsWantingNames = useRef(0);
 
   const updateDevices = useCallback(
-    async (initial: boolean) => {
+    async (client: MatrixClient, initial: boolean) => {
       // Only request device names if components actually want them, because it
       // could trigger an extra permission pop-up
       const devices = await (numComponentsWantingNames.current > 0
@@ -279,7 +162,7 @@
         client.getMediaHandler().setMediaInputs(audioInput, videoInput);
       }
     },
-    [client, setState]
+    [setState]
   );
 
   const useDeviceNames = useCallback(() => {
@@ -287,32 +170,36 @@
     // dynamic hook, but it works
     // eslint-disable-next-line react-hooks/rules-of-hooks
     useEffect(() => {
-      numComponentsWantingNames.current++;
-      if (numComponentsWantingNames.current === 1) updateDevices(false);
-      return () => void numComponentsWantingNames.current--;
+      if (client) {
+        numComponentsWantingNames.current++;
+        if (numComponentsWantingNames.current === 1)
+          updateDevices(client, false);
+        return () => void numComponentsWantingNames.current--;
+      }
     }, []);
-  }, [updateDevices]);
+  }, [client, updateDevices]);
 
   useEffect(() => {
-    updateDevices(true);
-    const onDeviceChange = () => updateDevices(false);
-    navigator.mediaDevices.addEventListener("devicechange", onDeviceChange);
->>>>>>> 568c989f
-
-    return () => {
-      navigator.mediaDevices.removeEventListener(
-        "devicechange",
-        onDeviceChange
-      );
-      client.getMediaHandler().stopAllStreams();
-    };
+    if (client) {
+      updateDevices(client, true);
+      const onDeviceChange = () => updateDevices(client, false);
+      navigator.mediaDevices.addEventListener("devicechange", onDeviceChange);
+
+      return () => {
+        navigator.mediaDevices.removeEventListener(
+          "devicechange",
+          onDeviceChange
+        );
+        client.getMediaHandler().stopAllStreams();
+      };
+    }
   }, [client, updateDevices]);
 
   const setAudioInput: (deviceId: string) => void = useCallback(
     (deviceId: string) => {
       updateMediaPreferences({ audioInput: deviceId });
       setState((prevState) => ({ ...prevState, audioInput: deviceId }));
-      client.getMediaHandler().setAudioInput(deviceId);
+      client?.getMediaHandler().setAudioInput(deviceId);
     },
     [client]
   );
