/*
Copyright 2022 New Vector Ltd

Licensed under the Apache License, Version 2.0 (the "License");
you may not use this file except in compliance with the License.
You may obtain a copy of the License at

http://www.apache.org/licenses/LICENSE-2.0

Unless required by applicable law or agreed to in writing, software
distributed under the License is distributed on an "AS IS" BASIS,
WITHOUT WARRANTIES OR CONDITIONS OF ANY KIND, either express or implied.
See the License for the specific language governing permissions and
limitations under the License.
*/

.videoTile {
  position: absolute;
  contain: strict;
  top: 0;
  width: var(--tileWidth);
  height: var(--tileHeight);
  --tileRadius: 8px;
  border-radius: var(--tileRadius);
  box-shadow: rgba(0, 0, 0, 0.5) 0px var(--tileShadow)
    calc(2 * var(--tileShadow)) var(--tileShadowSpread);
  overflow: hidden;
  cursor: pointer;

  /* HACK: This has no visual effect due to the short duration, but allows the
  JS to detect movement via the transform property for audio spatialization */
  transition: transform 0.000000001s;
}

.videoTile * {
  user-select: none;
}

.videoTile video {
  width: 100%;
  height: 100%;
  object-fit: cover;
  background-color: #444;
}

.videoTile.isLocal:not(.screenshare) video {
  transform: scaleX(-1);
}

.videoTile::after {
  position: absolute;
  top: -1px;
  left: -1px;
  right: -1px;
  bottom: -1px;
  content: "";
  border-radius: var(--tileRadius);
  box-shadow: inset 0 0 0 4px var(--accent) !important;
  opacity: 0;
  transition: opacity ease 0.15s;
}

.videoTile.speaking::after {
  opacity: 1;
}

.videoTile.maximised {
  position: relative;
  border-radius: 0;
  height: 100%;
  width: 100%;
}

.videoTile.screenshare > video {
  object-fit: contain;
}

.infoBubble {
  position: absolute;
  height: 24px;
  padding: 0 8px;
  color: var(--primary-content);
  background-color: var(--background-85);
  display: flex;
  align-items: center;
  justify-content: center;
  border-radius: 4px;
  user-select: none;
  max-width: calc(100% - 48px);
  overflow: hidden;
  z-index: 1;
}

.infoBubble > svg {
  height: 16px;
  width: 16px;
  margin-right: 4px;
}

.toolbar {
  position: absolute;
  top: 0;
  left: 0;

  width: 100%;
  height: 42px;

  color: var(--primary-content);
  background-color: var(--background-85);

  display: flex;
  align-items: center;
  justify-content: flex-end;

  overflow: hidden;
  z-index: 1;

  transition: opacity ease 0.15s;
}

.toolbar:not(:hover) {
  opacity: 0;
}

.toolbar:hover + .presenterLabel {
  top: calc(42px + 20px); /* toolbar + margin */
}

.button {
  margin-right: 16px;
}

.button svg {
  width: 16px;
  height: 16px;
}

.memberName {
  left: 16px;
  bottom: 16px;
}

.memberName > :last-child {
  margin-right: 0px;
}

.memberName span {
  font-size: var(--font-size-caption);
  font-weight: 400;
  line-height: var(--font-size-body);
  text-overflow: ellipsis;
  overflow: hidden;
  white-space: nowrap;
}

.videoMutedOverlay {
  width: 100%;
  height: 100%;
  background-color: #21262c;
}

.presenterLabel {
  position: absolute;
  top: 20px;
  left: 50%;
  transform: translateX(-50%);
  background-color: #17191c;
  border-radius: 4px;
  display: flex;
  justify-content: center;
  align-items: center;
  padding: 4px 8px;
  font-weight: normal;
  font-size: var(--font-size-caption);
  line-height: var(--font-size-body);
}

.screensharePIP {
  bottom: 8px;
  right: 8px;
  width: 25%;
  max-width: 360px;
  border-radius: 20px;
}

<<<<<<< HEAD
.debugInfo {
  position: absolute;
  top: 16px;
  left: 16px;
  background-color: rgba(0, 0, 0, 0.5);
=======
@media (min-width: 800px) {
  .videoTile {
    --tileRadius: 20px;
  }
>>>>>>> f070ab7f
}<|MERGE_RESOLUTION|>--- conflicted
+++ resolved
@@ -183,16 +183,15 @@
   border-radius: 20px;
 }
 
-<<<<<<< HEAD
 .debugInfo {
   position: absolute;
   top: 16px;
   left: 16px;
   background-color: rgba(0, 0, 0, 0.5);
-=======
+}
+
 @media (min-width: 800px) {
   .videoTile {
     --tileRadius: 20px;
   }
->>>>>>> f070ab7f
 }