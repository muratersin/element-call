--- conflicted
+++ resolved
@@ -81,12 +81,9 @@
 import { VideoTile } from "../video-grid/VideoTile";
 import { UserChoices, useLiveKit } from "../livekit/useLiveKit";
 import { useMediaDevices } from "../livekit/useMediaDevices";
-<<<<<<< HEAD
 import { SFUConfig } from "../livekit/openIDSFU";
-=======
 import { useFullscreen } from "./useFullscreen";
 import { useLayoutStates } from "../video-grid/Layout";
->>>>>>> fc4ef88c
 
 const canScreenshare = "getDisplayMedia" in (navigator.mediaDevices ?? {});
 // There is currently a bug in Safari our our code with cloning and sending MediaStreams
