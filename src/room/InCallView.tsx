/*
Copyright 2022 Matrix.org Foundation C.I.C.

Licensed under the Apache License, Version 2.0 (the "License");
you may not use this file except in compliance with the License.
You may obtain a copy of the License at

    http://www.apache.org/licenses/LICENSE-2.0

Unless required by applicable law or agreed to in writing, software
distributed under the License is distributed on an "AS IS" BASIS,
WITHOUT WARRANTIES OR CONDITIONS OF ANY KIND, either express or implied.
See the License for the specific language governing permissions and
limitations under the License.
*/

import React, { useCallback, useMemo, useRef } from "react";
import { usePreventScroll } from "@react-aria/overlays";
import { GroupCall, MatrixClient, RoomMember } from "matrix-js-sdk";
import { CallFeed } from "matrix-js-sdk/src/webrtc/callFeed";
import classNames from "classnames";

import styles from "./InCallView.module.css";
import {
  HangupButton,
  MicButton,
  VideoButton,
  ScreenshareButton,
} from "../button";
import {
  Header,
  LeftNav,
  RightNav,
  RoomHeaderInfo,
  VersionMismatchWarning,
} from "../Header";
import { VideoGrid, useVideoGridLayout } from "../video-grid/VideoGrid";
import { VideoTileContainer } from "../video-grid/VideoTileContainer";
import { GroupCallInspector } from "./GroupCallInspector";
import { OverflowMenu } from "./OverflowMenu";
import { GridLayoutMenu } from "./GridLayoutMenu";
import { Avatar } from "../Avatar";
import { UserMenuContainer } from "../UserMenuContainer";
import { useRageshakeRequestModal } from "../settings/submit-rageshake";
import { RageshakeRequestModal } from "./RageshakeRequestModal";
import { useMediaHandler } from "../settings/useMediaHandler";
import { useShowInspector, useSpatialAudio } from "../settings/useSetting";
import { useModalTriggerState } from "../Modal";
import { useAudioContext } from "../video-grid/useMediaStream";
import { useFullscreen } from "../video-grid/useFullscreen";
import { AudioContainer } from "../video-grid/AudioContainer";
import { useAudioOutputDevice } from "../video-grid/useAudioOutputDevice";

const canScreenshare = "getDisplayMedia" in (navigator.mediaDevices ?? {});
// There is currently a bug in Safari our our code with cloning and sending MediaStreams
// or with getUsermedia and getDisplaymedia being used within the same session.
// For now we can disable screensharing in Safari.
const isSafari = /^((?!chrome|android).)*safari/i.test(navigator.userAgent);

interface Props {
  client: MatrixClient;
  groupCall: GroupCall;
  roomName: string;
  avatarUrl: string;
  microphoneMuted: boolean;
  localVideoMuted: boolean;
  toggleLocalVideoMuted: () => void;
  toggleMicrophoneMuted: () => void;
  toggleScreensharing: () => void;
  userMediaFeeds: CallFeed[];
  activeSpeaker: string;
  onLeave: () => void;
  isScreensharing: boolean;
  screenshareFeeds: CallFeed[];
  localScreenshareFeed: CallFeed;
  roomIdOrAlias: string;
  unencryptedEventsFromUsers: Set<string>;
}

export interface Participant {
  id: string;
  focused: boolean;
  presenter: boolean;
  callFeed?: CallFeed;
  isLocal?: boolean;
}

export function InCallView({
  client,
  groupCall,
  roomName,
  avatarUrl,
  microphoneMuted,
  localVideoMuted,
  toggleLocalVideoMuted,
  toggleMicrophoneMuted,
  userMediaFeeds,
  activeSpeaker,
  onLeave,
  toggleScreensharing,
  isScreensharing,
  screenshareFeeds,
  localScreenshareFeed,
  roomIdOrAlias,
  unencryptedEventsFromUsers,
}: Props) {
  usePreventScroll();
  const elementRef = useRef<HTMLDivElement>();
  const { layout, setLayout } = useVideoGridLayout(screenshareFeeds.length > 0);
  const { toggleFullscreen, fullscreenParticipant } = useFullscreen(elementRef);

  const [spatialAudio] = useSpatialAudio();

  const [audioContext, audioDestination, audioRef] = useAudioContext();
  const { audioOutput } = useMediaHandler();
  const [showInspector] = useShowInspector();

  const { modalState: feedbackModalState, modalProps: feedbackModalProps } =
    useModalTriggerState();

  useAudioOutputDevice(audioRef, audioOutput);

  const items = useMemo(() => {
    const participants: Participant[] = [];

    for (const callFeed of userMediaFeeds) {
      participants.push({
        id: callFeed.stream.id,
        callFeed,
        focused:
          screenshareFeeds.length === 0 && layout === "spotlight"
            ? callFeed.userId === activeSpeaker
            : false,
        isLocal: callFeed.isLocal(),
        presenter: false,
      });
    }

    for (const callFeed of screenshareFeeds) {
      const userMediaItem = participants.find(
        (item) => item.callFeed.userId === callFeed.userId
      );

      if (userMediaItem) {
        userMediaItem.presenter = true;
      }

      participants.push({
        id: callFeed.stream.id,
        callFeed,
        focused: true,
        isLocal: callFeed.isLocal(),
        presenter: false,
      });
    }

    return participants;
  }, [userMediaFeeds, activeSpeaker, screenshareFeeds, layout]);

  const renderAvatar = useCallback(
    (roomMember: RoomMember, width: number, height: number) => {
      const avatarUrl = roomMember.user?.avatarUrl;
      const size = Math.round(Math.min(width, height) / 2);

      return (
        <Avatar
          key={roomMember.userId}
          size={size}
          src={avatarUrl}
          fallback={roomMember.name.slice(0, 1).toUpperCase()}
          className={styles.avatar}
        />
      );
    },
    []
  );

  const renderContent = useCallback((): JSX.Element => {
    if (items.length === 0) {
      return (
        <div className={styles.centerMessage}>
          <p>Waiting for other participants...</p>
        </div>
      );
    }
    if (fullscreenParticipant) {
      return (
        <VideoTileContainer
          key={fullscreenParticipant.id}
          item={fullscreenParticipant}
          getAvatar={renderAvatar}
          audioContext={audioContext}
          audioDestination={audioDestination}
          disableSpeakingIndicator={true}
          isFullscreen={!!fullscreenParticipant}
          onFullscreen={toggleFullscreen}
        />
      );
    }

    return (
      <VideoGrid items={items} layout={layout} disableAnimations={isSafari}>
        {({ item, ...rest }: { item: Participant; [x: string]: unknown }) => (
          <VideoTileContainer
            key={item.id}
            item={item}
            getAvatar={renderAvatar}
<<<<<<< HEAD
            showName={items.length > 2 || item.focused}
=======
            audioOutputDevice={audioOutput}
>>>>>>> 05466fbd
            audioContext={audioContext}
            audioDestination={audioDestination}
            disableSpeakingIndicator={items.length < 3}
            isFullscreen={!!fullscreenParticipant}
            onFullscreen={toggleFullscreen}
            {...rest}
          />
        )}
      </VideoGrid>
    );
  }, [
    fullscreenParticipant,
    items,
    audioContext,
    audioDestination,
    layout,
    renderAvatar,
    toggleFullscreen,
  ]);

  const {
    modalState: rageshakeRequestModalState,
    modalProps: rageshakeRequestModalProps,
  } = useRageshakeRequestModal(groupCall.room.roomId);

  const footerClassNames = classNames(styles.footer, {
    [styles.footerFullscreen]: fullscreenParticipant,
  });

  return (
    <div className={styles.inRoom} ref={elementRef}>
      <audio ref={audioRef} />
      {(!spatialAudio || fullscreenParticipant) && (
        <AudioContainer
          items={items}
          audioContext={audioContext}
          audioDestination={audioDestination}
        />
      )}
      {!fullscreenParticipant && (
        <Header>
          <LeftNav>
            <RoomHeaderInfo roomName={roomName} avatarUrl={avatarUrl} />
            <VersionMismatchWarning
              users={unencryptedEventsFromUsers}
              room={groupCall.room}
            />
          </LeftNav>
          <RightNav>
            <GridLayoutMenu layout={layout} setLayout={setLayout} />
            <UserMenuContainer preventNavigation />
          </RightNav>
        </Header>
      )}
      {renderContent()}
      <div className={footerClassNames}>
        <MicButton muted={microphoneMuted} onPress={toggleMicrophoneMuted} />
        <VideoButton muted={localVideoMuted} onPress={toggleLocalVideoMuted} />
        {canScreenshare && !isSafari && !fullscreenParticipant && (
          <ScreenshareButton
            enabled={isScreensharing}
            onPress={toggleScreensharing}
          />
        )}
        {!fullscreenParticipant && (
          <OverflowMenu
            inCall
            roomIdOrAlias={roomIdOrAlias}
            groupCall={groupCall}
            showInvite={true}
            feedbackModalState={feedbackModalState}
            feedbackModalProps={feedbackModalProps}
          />
        )}
        <HangupButton onPress={onLeave} />
      </div>
      <GroupCallInspector
        client={client}
        groupCall={groupCall}
        show={showInspector}
      />
      {rageshakeRequestModalState.isOpen && (
        <RageshakeRequestModal
          {...rageshakeRequestModalProps}
          roomIdOrAlias={roomIdOrAlias}
        />
      )}
    </div>
  );
}<|MERGE_RESOLUTION|>--- conflicted
+++ resolved
@@ -205,11 +205,7 @@
             key={item.id}
             item={item}
             getAvatar={renderAvatar}
-<<<<<<< HEAD
-            showName={items.length > 2 || item.focused}
-=======
             audioOutputDevice={audioOutput}
->>>>>>> 05466fbd
             audioContext={audioContext}
             audioDestination={audioDestination}
             disableSpeakingIndicator={items.length < 3}
@@ -228,6 +224,7 @@
     layout,
     renderAvatar,
     toggleFullscreen,
+    audioOutput,
   ]);
 
   const {
