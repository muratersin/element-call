--- conflicted
+++ resolved
@@ -26,12 +26,8 @@
 import { useLocationNavigation } from "../useLocationNavigation";
 import { MatrixInfo, VideoPreview } from "./VideoPreview";
 import { MuteStates } from "./MuteStates";
-<<<<<<< HEAD
 import { useRoomSharedKey } from "../e2ee/e2eeHooks";
-=======
-import { useRoomSharedKey } from "../e2ee/sharedKeyManagement";
 import { ShareButton } from "../button/ShareButton";
->>>>>>> 9efb1594
 
 interface Props {
   client: MatrixClient;
