--- conflicted
+++ resolved
@@ -41,22 +41,17 @@
 import {
   useManageRoomSharedKey,
   useIsRoomE2EE,
-<<<<<<< HEAD
-  useEnableEmbeddedE2EE,
   useEnableE2EE,
 } from "../e2ee/e2eeHooks";
 import { useEnableSPAE2EE } from "../settings/useSetting";
-import { E2EEConfig, E2EEMode } from "../livekit/useLiveKit";
-import { useUrlParams } from "../UrlParams";
-=======
-} from "../e2ee/sharedKeyManagement";
-import { useEnableE2EE } from "../settings/useSetting";
 import { useRoomAvatar } from "./useRoomAvatar";
 import { useRoomName } from "./useRoomName";
 import { useModalTriggerState } from "../Modal";
 import { useJoinRule } from "./useJoinRule";
 import { ShareModal } from "./ShareModal";
->>>>>>> 9efb1594
+import { E2EEConfig, E2EEMode } from "../livekit/useLiveKit";
+import { useEnableEmbeddedE2EE } from "../e2ee/e2eeHooks";
+import { useUrlParams } from "../UrlParams";
 
 declare global {
   interface Window {
@@ -298,9 +293,6 @@
     enterRTCSession(rtcSession, embeddedE2EEEnabled);
   }, [rtcSession, embeddedE2EEEnabled]);
 
-<<<<<<< HEAD
-  if (spaE2EEEnabled && isRoomE2EE && !e2eeSharedKey) {
-=======
   const joinRule = useJoinRule(rtcSession.room);
 
   const { modalState: shareModalState, modalProps: shareModalProps } =
@@ -312,8 +304,7 @@
   );
   const onShareClick = joinRule === JoinRule.Public ? onShareClickFn : null;
 
-  if (e2eeEnabled && isRoomE2EE && !e2eeSharedKey) {
->>>>>>> 9efb1594
+  if (spaE2EEEnabled && isRoomE2EE && !e2eeSharedKey) {
     return (
       <ErrorView
         error={
@@ -388,29 +379,19 @@
     );
   } else {
     return (
-<<<<<<< HEAD
-      <LobbyView
-        matrixInfo={matrixInfo}
-        muteStates={muteStates}
-        onEnter={() => enterRTCSession(rtcSession, embeddedE2EEEnabled)}
-        isEmbedded={isEmbedded}
-        hideHeader={hideHeader}
-      />
-=======
       <>
         {shareModal}
         <LobbyView
           client={client}
           matrixInfo={matrixInfo}
           muteStates={muteStates}
-          onEnter={() => enterRTCSession(rtcSession)}
+          onEnter={() => enterRTCSession(rtcSession, embeddedE2EEEnabled)}
           isEmbedded={isEmbedded}
           hideHeader={hideHeader}
           participatingMembers={participatingMembers}
           onShareClick={onShareClick}
         />
       </>
->>>>>>> 9efb1594
     );
   }
 }