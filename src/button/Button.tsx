--- conflicted
+++ resolved
@@ -27,8 +27,13 @@
 import { ReactComponent as DisableVideoIcon } from "../icons/DisableVideo.svg";
 import { ReactComponent as HangupIcon } from "../icons/Hangup.svg";
 import { ReactComponent as ScreenshareIcon } from "../icons/Screenshare.svg";
+import { ReactComponent as SettingsIcon } from "../icons/Settings.svg";
+import { ReactComponent as AddUserIcon } from "../icons/AddUser.svg";
 import { ReactComponent as ArrowDownIcon } from "../icons/ArrowDown.svg";
+import { ReactComponent as Fullscreen } from "../icons/Fullscreen.svg";
+import { ReactComponent as FullscreenExit } from "../icons/FullscreenExit.svg";
 import { TooltipTrigger } from "../Tooltip";
+import { VolumeIcon } from "./VolumeIcon";
 
 export type ButtonVariant =
   | "default"
@@ -217,8 +222,6 @@
       </Button>
     </TooltipTrigger>
   );
-<<<<<<< HEAD
-=======
 }
 
 export function SettingsButton({
@@ -303,5 +306,4 @@
       </Button>
     </TooltipTrigger>
   );
->>>>>>> f070ab7f
 }