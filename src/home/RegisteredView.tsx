/*
Copyright 2022 New Vector Ltd

Licensed under the Apache License, Version 2.0 (the "License");
you may not use this file except in compliance with the License.
You may obtain a copy of the License at

    http://www.apache.org/licenses/LICENSE-2.0

Unless required by applicable law or agreed to in writing, software
distributed under the License is distributed on an "AS IS" BASIS,
WITHOUT WARRANTIES OR CONDITIONS OF ANY KIND, either express or implied.
See the License for the specific language governing permissions and
limitations under the License.
*/

import { useState, useCallback, FormEvent, FormEventHandler } from "react";
import { useHistory } from "react-router-dom";
import { MatrixClient } from "matrix-js-sdk/src/client";
import { useTranslation } from "react-i18next";

import {
  createRoom,
  roomAliasLocalpartFromRoomName,
  sanitiseRoomNameInput,
} from "../matrix-utils";
import { useGroupCallRooms } from "./useGroupCallRooms";
import { Header, HeaderLogo, LeftNav, RightNav } from "../Header";
import commonStyles from "./common.module.css";
import styles from "./RegisteredView.module.css";
import { FieldRow, InputField, ErrorMessage } from "../input/Input";
import { Button } from "../button";
import { CallList } from "./CallList";
import { UserMenuContainer } from "../UserMenuContainer";
import { useModalTriggerState } from "../Modal";
import { JoinExistingCallModal } from "./JoinExistingCallModal";
import { Caption, Title } from "../typography/Typography";
import { Form } from "../form/Form";
import { CallType, CallTypeDropdown } from "./CallTypeDropdown";
import { useOptInAnalytics } from "../settings/useSetting";
import { AnalyticsNotice } from "../analytics/AnalyticsNotice";
import { E2EEBanner } from "../E2EEBanner";

interface Props {
  client: MatrixClient;
  isPasswordlessUser: boolean;
}

export function RegisteredView({ client, isPasswordlessUser }: Props) {
  const [callType, setCallType] = useState(CallType.Video);
  const [loading, setLoading] = useState(false);
  const [error, setError] = useState<Error>();
  const [optInAnalytics] = useOptInAnalytics();
  const history = useHistory();
  const { t } = useTranslation();
  const { modalState, modalProps } = useModalTriggerState();

  const onSubmit: FormEventHandler<HTMLFormElement> = useCallback(
    (e: FormEvent) => {
      e.preventDefault();
      const data = new FormData(e.target as HTMLFormElement);
      const roomNameData = data.get("callName");
      const roomName =
        typeof roomNameData === "string"
          ? sanitiseRoomNameInput(roomNameData)
          : "";
      const ptt = callType === CallType.Radio;

      async function submit() {
        setError(undefined);
        setLoading(true);

        const [roomAlias] = await createRoom(client, roomName, ptt);
<<<<<<< HEAD

        if (roomAlias) {
          history.push(`/${roomAlias.substring(1).split(":")[0]}`);
=======
        if (roomAlias) {
          history.push(`/room/${roomAlias}`);
>>>>>>> 8cee8c87
        }
      }

      submit().catch((error) => {
        if (error.errcode === "M_ROOM_IN_USE") {
          setExistingRoomId(roomAliasLocalpartFromRoomName(roomName));
          setLoading(false);
          setError(undefined);
          modalState.open();
        } else {
          console.error(error);
          setLoading(false);
          setError(error);
        }
      });
    },
    [client, history, modalState, callType]
  );

  const recentRooms = useGroupCallRooms(client);

  const [existingRoomId, setExistingRoomId] = useState<string>();
  const onJoinExistingRoom = useCallback(() => {
    history.push(`/${existingRoomId}`);
  }, [history, existingRoomId]);

  const callNameLabel =
    callType === CallType.Video
      ? t("Video call name")
      : t("Walkie-talkie call name");

  return (
    <>
      <Header>
        <LeftNav>
          <HeaderLogo />
        </LeftNav>
        <RightNav>
          <UserMenuContainer />
        </RightNav>
      </Header>
      <div className={commonStyles.container}>
        <main className={commonStyles.main}>
          <HeaderLogo className={commonStyles.logo} />
          <CallTypeDropdown callType={callType} setCallType={setCallType} />
          <Form className={styles.form} onSubmit={onSubmit}>
            <FieldRow className={styles.fieldRow}>
              <InputField
                id="callName"
                name="callName"
                label={callNameLabel}
                placeholder={callNameLabel}
                type="text"
                required
                autoComplete="off"
                data-testid="home_callName"
              />

              <Button
                type="submit"
                size="lg"
                className={styles.button}
                disabled={loading}
                data-testid="home_go"
              >
                {loading ? t("Loading…") : t("Go")}
              </Button>
            </FieldRow>
            {optInAnalytics === null && (
              <Caption className={styles.notice}>
                <AnalyticsNotice />
              </Caption>
            )}
            <E2EEBanner />
            {error && (
              <FieldRow className={styles.fieldRow}>
                <ErrorMessage error={error} />
              </FieldRow>
            )}
          </Form>
          {recentRooms.length > 0 && (
            <>
              <Title className={styles.recentCallsTitle}>
                {t("Your recent calls")}
              </Title>
              <CallList rooms={recentRooms} client={client} disableFacepile />
            </>
          )}
        </main>
      </div>
      {modalState.isOpen && (
        <JoinExistingCallModal onJoin={onJoinExistingRoom} {...modalProps} />
      )}
    </>
  );
}<|MERGE_RESOLUTION|>--- conflicted
+++ resolved
@@ -71,14 +71,9 @@
         setLoading(true);
 
         const [roomAlias] = await createRoom(client, roomName, ptt);
-<<<<<<< HEAD
 
         if (roomAlias) {
           history.push(`/${roomAlias.substring(1).split(":")[0]}`);
-=======
-        if (roomAlias) {
-          history.push(`/room/${roomAlias}`);
->>>>>>> 8cee8c87
         }
       }
 
