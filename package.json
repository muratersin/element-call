{
  "version": "0.0.0",
  "scripts": {
    "dev": "vite",
    "build": "vite build",
    "serve": "vite preview",
    "storybook": "start-storybook -p 6006",
    "build-storybook": "build-storybook",
    "prettier:check": "prettier -c src",
    "prettier:format": "prettier -w src",
    "lint": "yarn lint:types && yarn lint:js",
    "lint:js": "eslint --max-warnings 0 src",
    "lint:types": "tsc"
  },
  "dependencies": {
    "@juggle/resize-observer": "^3.3.1",
    "@matrix-org/olm": "https://gitlab.matrix.org/api/v4/projects/27/packages/npm/@matrix-org/olm/-/@matrix-org/olm-3.2.8.tgz",
    "@react-aria/button": "^3.3.4",
    "@react-aria/dialog": "^3.1.4",
    "@react-aria/focus": "^3.5.0",
    "@react-aria/menu": "^3.3.0",
    "@react-aria/overlays": "^3.7.3",
    "@react-aria/select": "^3.6.0",
    "@react-aria/tabs": "^3.1.0",
    "@react-aria/tooltip": "^3.1.3",
    "@react-aria/utils": "^3.10.0",
    "@react-spring/web": "^9.4.4",
    "@react-stately/collections": "^3.3.4",
    "@react-stately/overlays": "^3.1.3",
    "@react-stately/select": "^3.1.3",
    "@react-stately/tooltip": "^3.0.5",
    "@react-stately/tree": "^3.2.0",
    "@sentry/react": "^6.13.3",
    "@sentry/tracing": "^6.13.3",
    "@types/grecaptcha": "^3.0.4",
    "@types/sdp-transform": "^2.4.5",
    "@use-gesture/react": "^10.2.11",
    "classnames": "^2.3.1",
    "color-hash": "^2.0.1",
    "events": "^3.3.0",
<<<<<<< HEAD
    "matrix-js-sdk": "github:matrix-org/matrix-js-sdk#984dd26a138411ef73903ff4e635f2752e0829f2",
    "matrix-widget-api": "^0.1.0-beta.18",
=======
    "matrix-js-sdk": "github:matrix-org/matrix-js-sdk#8ba2d257ae24bbed61cd7fe99af081324337161c",
>>>>>>> ec7f9eff
    "mermaid": "^8.13.8",
    "normalize.css": "^8.0.1",
    "pako": "^2.0.4",
    "postcss-preset-env": "^7",
    "re-resizable": "^6.9.0",
    "react": "^17.0.0",
    "react-dom": "^17.0.0",
    "react-json-view": "^1.21.3",
    "react-router": "6",
    "react-router-dom": "^5.2.0",
    "react-use-clipboard": "^1.0.7",
    "react-use-measure": "^2.1.1",
    "sdp-transform": "^2.14.1",
    "unique-names-generator": "^4.6.0"
  },
  "devDependencies": {
    "@babel/core": "^7.16.5",
    "@matrix-org/olm": "https://gitlab.matrix.org/api/v4/projects/27/packages/npm/@matrix-org/olm/-/@matrix-org/olm-3.2.8.tgz",
    "@storybook/react": "^6.5.0-alpha.5",
    "@types/request": "^2.48.8",
    "@typescript-eslint/eslint-plugin": "^5.22.0",
    "@typescript-eslint/parser": "^5.22.0",
    "babel-loader": "^8.2.3",
    "eslint": "^8.14.0",
    "eslint-config-google": "^0.14.0",
    "eslint-config-prettier": "^8.5.0",
    "eslint-plugin-import": "^2.26.0",
    "eslint-plugin-jsx-a11y": "^6.5.1",
    "eslint-plugin-matrix-org": "^0.4.0",
    "eslint-plugin-react": "^7.29.4",
    "eslint-plugin-react-hooks": "^4.5.0",
    "prettier": "^2.6.2",
    "sass": "^1.42.1",
    "storybook-builder-vite": "^0.1.12",
    "typescript": "^4.6.4",
    "vite": "^2.4.2",
    "vite-plugin-html-template": "^1.1.0",
    "vite-plugin-svgr": "^0.4.0"
  }
}<|MERGE_RESOLUTION|>--- conflicted
+++ resolved
@@ -38,12 +38,8 @@
     "classnames": "^2.3.1",
     "color-hash": "^2.0.1",
     "events": "^3.3.0",
-<<<<<<< HEAD
-    "matrix-js-sdk": "github:matrix-org/matrix-js-sdk#984dd26a138411ef73903ff4e635f2752e0829f2",
+    "matrix-js-sdk": "github:matrix-org/matrix-js-sdk#8ba2d257ae24bbed61cd7fe99af081324337161c",
     "matrix-widget-api": "^0.1.0-beta.18",
-=======
-    "matrix-js-sdk": "github:matrix-org/matrix-js-sdk#8ba2d257ae24bbed61cd7fe99af081324337161c",
->>>>>>> ec7f9eff
     "mermaid": "^8.13.8",
     "normalize.css": "^8.0.1",
     "pako": "^2.0.4",
